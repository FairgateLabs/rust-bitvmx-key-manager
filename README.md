--- conflicted
+++ resolved
@@ -120,11 +120,7 @@
 
 ## 🧩 Part of the BitVMX Ecosystem
 
-<<<<<<< HEAD
-This repository is a component of the **BitVMX Ecosystem**, an open platform for disputable computation secured by Bitcoin.  
-=======
 This repository is a component of the **BitVMX Ecosystem**, an open platform for disputable computation secured by Bitcoin.
->>>>>>> 8a266964
 You can find the index of all BitVMX open-source components at [**FairgateLabs/BitVMX**](https://github.com/FairgateLabs/BitVMX).
 
 ---