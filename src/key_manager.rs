--- conflicted
+++ resolved
@@ -1385,26 +1385,18 @@
 mod tests {
     use bip39::Mnemonic;
     use bitcoin::{
-<<<<<<< HEAD
-        Network, PrivateKey, PublicKey, hex::DisplayHex, key::{Secp256k1, rand::{self, RngCore, rngs::mock::StepRng}}, secp256k1::{self, Message, SecretKey}
-=======
         Address, Network, PrivateKey, PublicKey, XOnlyPublicKey, bip32::Xpriv, hex::DisplayHex, key::{CompressedPublicKey, Parity, rand::{self, RngCore}}, secp256k1::{self, Message, SecretKey}
->>>>>>> ce011dd9
     };
     use std::{env, fs, panic, rc::Rc, str::FromStr};
     use storage_backend::{storage::Storage, storage_config::StorageConfig};
 
     use crate::{
-<<<<<<< HEAD
-        config::KeyManagerConfig, create_key_manager_from_config, errors::{KeyManagerError, WinternitzError}, key_store::KeyStore, verifier::SignatureVerifier, winternitz::{to_checksummed_message, WinternitzType}
-=======
         errors::{KeyManagerError, WinternitzError},
         key_store::KeyStore,
         key_type::BitcoinKeyType,
         rsa::RSAKeyPair,
         verifier::SignatureVerifier,
         winternitz::{to_checksummed_message, WinternitzType},
->>>>>>> ce011dd9
     };
 
     use super::KeyManager;
@@ -1463,7 +1455,6 @@
 
     #[test]
     fn test_sign_ecdsa_message() -> Result<(), KeyManagerError> {
-<<<<<<< HEAD
         run_test_with_key_manager(|key_manager| {
             let signature_verifier = SignatureVerifier::new();
             let mut rng = secp256k1::rand::thread_rng();
@@ -1474,29 +1465,10 @@
             assert!(signature_verifier.verify_ecdsa_signature(&signature, &message, pk));
             Ok(())
         })
-=======
-        let keystore_path = temp_storage();
-        let keystore_storage_config = database_keystore_config(&keystore_path)?;
-
-        let key_manager = test_random_key_manager(keystore_storage_config)?;
-        let signature_verifier = SignatureVerifier::new();
-
-        let pk = key_manager.derive_keypair(BitcoinKeyType::P2wpkh, 0)?;
-
-        let message = random_message();
-        let signature = key_manager.sign_ecdsa_message(&message, &pk)?;
-
-        assert!(signature_verifier.verify_ecdsa_signature(&signature, &message, pk));
-
-        drop(key_manager);
-        cleanup_storage(&keystore_path);
-        Ok(())
->>>>>>> ce011dd9
     }
 
     #[test]
     fn test_sign_ecdsa_recoverable_message() -> Result<(), KeyManagerError> {
-<<<<<<< HEAD
         run_test_with_key_manager(|key_manager| {
             let signature_verifier = SignatureVerifier::new();
             let mut rng = secp256k1::rand::thread_rng();
@@ -1508,30 +1480,10 @@
             assert!(signature_verifier.verify_ecdsa_signature(&signature, &message, pk));
             Ok(())
         })
-=======
-        let keystore_path = temp_storage();
-        let keystore_storage_config = database_keystore_config(&keystore_path)?;
-
-        let key_manager = test_random_key_manager(keystore_storage_config)?;
-        let signature_verifier = SignatureVerifier::new();
-
-        let pk = key_manager.derive_keypair(BitcoinKeyType::P2wpkh, 0)?;
-
-        let message = random_message();
-        let recoverable_signature = key_manager.sign_ecdsa_recoverable_message(&message, &pk)?;
-        let signature = recoverable_signature.to_standard();
-
-        assert!(signature_verifier.verify_ecdsa_signature(&signature, &message, pk));
-
-        drop(key_manager);
-        cleanup_storage(&keystore_path);
-        Ok(())
->>>>>>> ce011dd9
     }
 
     #[test]
     fn test_sign_schnorr_message() -> Result<(), KeyManagerError> {
-<<<<<<< HEAD
         run_test_with_key_manager(|key_manager| {
             let signature_verifier = SignatureVerifier::new();
             let mut rng = secp256k1::rand::thread_rng();
@@ -1542,24 +1494,6 @@
             assert!(signature_verifier.verify_schnorr_signature(&signature, &message, pk));
             Ok(())
         })
-=======
-        let keystore_path = temp_storage();
-        let keystore_storage_config = database_keystore_config(&keystore_path)?;
-
-        let key_manager = test_random_key_manager(keystore_storage_config)?;
-        let signature_verifier = SignatureVerifier::new();
-
-        let pk = key_manager.derive_keypair(BitcoinKeyType::P2tr, 0)?;
-
-        let message = random_message();
-        let signature = key_manager.sign_schnorr_message(&message, &pk)?;
-
-        assert!(signature_verifier.verify_schnorr_signature(&signature, &message, pk));
-
-        drop(key_manager);
-        cleanup_storage(&keystore_path);
-        Ok(())
->>>>>>> ce011dd9
     }
 
     #[test]
@@ -2194,7 +2128,6 @@
     }
 
     #[test]
-<<<<<<< HEAD
     fn test_key_derivation_from_xpub_in_different_key_manager() {
         run_test_with_multiple_key_managers(2, |key_managers, _keystore_paths, _store_paths| {
             let key_manager_1 = &key_managers[0];
@@ -2214,51 +2147,6 @@
             
             Ok(())
         }).unwrap();
-=======
-    fn test_key_derivation_from_account_xpub_in_different_key_manager() {
-        let keystore_path_1 = temp_storage();
-        let keystore_storage_config = database_keystore_config(&keystore_path_1).unwrap();
-        let key_manager_1 = test_random_key_manager(keystore_storage_config).unwrap();
-
-        let keystore_path_2 = temp_storage();
-        let keystore_storage_config = database_keystore_config(&keystore_path_2).unwrap();
-        let key_manager_2 = test_random_key_manager(keystore_storage_config).unwrap();
-
-        let key_types = vec![
-            BitcoinKeyType::P2pkh,
-            BitcoinKeyType::P2shP2wpkh,
-            BitcoinKeyType::P2wpkh,
-            BitcoinKeyType::P2tr,
-        ];
-
-        for key_type in key_types {
-            for i in 0..5 {
-                // Generate account-level xpub in key_manager_1 (hardened up to account level)
-                let account_xpub = key_manager_1.get_account_xpub(key_type).unwrap();
-
-                // Derive public key in key_manager_1 using account xpub
-                let public_from_account_xpub_km1 = key_manager_1
-                    .derive_public_key_from_account_xpub(account_xpub, key_type, i, false)
-                    .unwrap();
-
-                // Derive public key in key_manager_2 using account xpub
-                let public_from_account_xpub_km2 = key_manager_2
-                    .derive_public_key_from_account_xpub(account_xpub, key_type, i, false)
-                    .unwrap();
-
-                // Both public keys must be equal
-                assert_eq!(
-                    public_from_account_xpub_km1.to_string(),
-                    public_from_account_xpub_km2.to_string()
-                );
-            }
-        }
-
-        drop(key_manager_2);
-        drop(key_manager_1);
-        cleanup_storage(&keystore_path_1);
-        cleanup_storage(&keystore_path_2);
->>>>>>> ce011dd9
     }
 
     #[test]
@@ -2469,7 +2357,6 @@
             .to_string()
     }
 
-<<<<<<< HEAD
     fn setup_test_environment() -> Result<(KeyStore, Rc<Storage>, String, String), KeyManagerError> {
         let keystore_path = temp_storage();
         let keystore = database_keystore(&keystore_path)?;
@@ -2660,39 +2547,6 @@
         drop(key_manager);
         cleanup_test_environment(&keystore_path, &store_path);
     }
-=======
-    /// Generates a random passphrase of exactly 20 characters using alphanumeric characters
-    /// This can be used as a BIP-39 mnemonic passphrase for additional security
-    fn generate_random_passphrase() -> String {
-        use bitcoin::key::rand::Rng;
-
-        const CHARSET: &[u8] = b"ABCDEFGHIJKLMNOPQRSTUVWXYZabcdefghijklmnopqrstuvwxyz0123456789";
-        const PASSPHRASE_LENGTH: usize = 20;
-
-        let mut rng = bitcoin::key::rand::thread_rng();
-        let passphrase: String = (0..PASSPHRASE_LENGTH)
-            .map(|_| {
-                let idx = rng.gen_range(0..CHARSET.len());
-                CHARSET[idx] as char
-            })
-            .collect();
-
-        passphrase
-    }
-
-    #[test]
-    pub fn test_rsa_signature() -> Result<(), KeyManagerError> {
-        let keystore_path = temp_storage();
-        let keystore_storage_config = database_keystore_config(&keystore_path)?;
-
-        let key_manager = test_random_key_manager(keystore_storage_config)?;
-        let signature_verifier = SignatureVerifier::new();
-
-        let mut rng = secp256k1::rand::thread_rng();
-        let pubkey = key_manager.generate_rsa_keypair(&mut rng)?;
-        let message = random_message().to_string().as_bytes().to_vec();
-        let signature = key_manager.sign_rsa_message(&message, &pubkey).unwrap();
->>>>>>> ce011dd9
 
     #[test]
     pub fn test_seed_decoding_failure() {
@@ -3037,7 +2891,6 @@
             "KeyManager creation should fail with InvalidNetwork error for uppercase network string");
         
         cleanup_storage(&keystore_path);
-<<<<<<< HEAD
         cleanup_storage(&store_path);
     }
 
@@ -3371,17 +3224,6 @@
         drop(_store);
         cleanup_test_environment(&keystore_path, &store_path);
     }
-=======
-        Ok(())
-    }
-
-    #[test]
-    pub fn test_rsa_encryption() -> Result<(), KeyManagerError> {
-        let keystore_path = temp_storage();
-        let keystore_storage_config = database_keystore_config(&keystore_path)?;
-
-        let key_manager = test_random_key_manager(keystore_storage_config)?;
->>>>>>> ce011dd9
 
     #[test]
     pub fn test_non_existent_keypair_lookout(){
@@ -3400,7 +3242,6 @@
         // Initialize Secp256k1 context for key generation
         let secp = secp256k1::Secp256k1::new();
         let mut rng = secp256k1::rand::thread_rng();
-<<<<<<< HEAD
         
         // Generate a random valid PublicKey that is NOT in the store
         let secret_key = SecretKey::new(&mut rng);
@@ -3667,16 +3508,6 @@
             Ok(())
         })
     }
-=======
-        let pubkey = key_manager.generate_rsa_keypair(&mut rng)?;
-        let message = random_message().to_string().as_bytes().to_vec();
-
-        let encrypted_message = key_manager.encrypt_rsa_message(&message, &pubkey).unwrap();
-
-        let decrypted_message = key_manager
-            .decrypt_rsa_message(&encrypted_message, &pubkey)
-            .unwrap();
->>>>>>> ce011dd9
 
     #[test]
     pub fn test_generate_keypair_in_keystore() -> Result<(), KeyManagerError> {
@@ -3775,7 +3606,6 @@
         })
     }
 
-<<<<<<< HEAD
     #[test]
     pub fn test_import_private_key_wif_success() -> Result<(), KeyManagerError> {
         /* 
@@ -4563,7 +4393,6 @@
 
             Ok(())
         })
-=======
         drop(key_manager);
         cleanup_storage(&keystore_path);
         Ok(())
@@ -5348,6 +5177,5 @@
         drop(key_manager);
         cleanup_storage(&keystore_path);
         Ok(())
->>>>>>> ce011dd9
     }
 }