--- conflicted
+++ resolved
@@ -6104,7 +6104,102 @@
     }
 
     #[test]
-<<<<<<< HEAD
+    fn test_next_keypair_index_transactional_rollback() -> Result<(), KeyManagerError> {
+        let keystore_path = temp_storage();
+        let keystore_storage_config = database_keystore_config(&keystore_path)?;
+
+        let key_manager_config = crate::config::KeyManagerConfig::new(
+            "bitcoin".to_string(),
+            None,
+            None,
+        );
+
+        let key_manager =
+            crate::create_key_manager_from_config(&key_manager_config, &keystore_storage_config)?;
+
+        let key_type = BitcoinKeyType::P2tr;
+
+        // Get the initial index (should be 0)
+        let initial_index = key_manager.next_keypair_index(key_type).unwrap();
+        assert_eq!(initial_index, 0, "Initial index should be 0");
+
+        // Simulate a transaction that gets rolled back
+        // Begin transaction manually
+        let tx_id = key_manager.keystore.begin_transaction();
+
+        // Increment the index within the transaction
+        let current_index = key_manager.next_keypair_index(key_type).unwrap();
+        key_manager
+            .keystore
+            .store_next_keypair_index(key_type, current_index + 1, Some(tx_id))
+            .unwrap();
+
+        // Rollback the transaction before commit
+        key_manager
+            .keystore
+            .rollback_transaction(tx_id)
+            .unwrap();
+
+        // The index should NOT be incremented after rollback
+        let index_after_rollback = key_manager.next_keypair_index(key_type).unwrap();
+        assert_eq!(
+            index_after_rollback, initial_index,
+            "Index should remain unchanged after rollback"
+        );
+
+        drop(key_manager);
+        cleanup_storage(&keystore_path);
+        Ok(())
+    }
+
+    #[test]
+    fn test_next_winternitz_index_transactional_rollback() -> Result<(), KeyManagerError> {
+        let keystore_path = temp_storage();
+        let keystore_storage_config = database_keystore_config(&keystore_path)?;
+
+        let key_manager_config = crate::config::KeyManagerConfig::new(
+            "bitcoin".to_string(),
+            None,
+            None,
+        );
+
+        let key_manager =
+            crate::create_key_manager_from_config(&key_manager_config, &keystore_storage_config)?;
+
+        // Get the initial index (should be 0)
+        let initial_index = key_manager.next_winternitz_index().unwrap();
+        assert_eq!(initial_index, 0, "Initial index should be 0");
+
+        // Simulate a transaction that gets rolled back
+        // Begin transaction manually
+        let tx_id = key_manager.keystore.begin_transaction();
+
+        // Increment the index within the transaction
+        let current_index = key_manager.next_winternitz_index().unwrap();
+        key_manager
+            .keystore
+            .store_next_winternitz_index(current_index + 1, Some(tx_id))
+            .unwrap();
+
+        // Rollback the transaction before commit
+        key_manager
+            .keystore
+            .rollback_transaction(tx_id)
+            .unwrap();
+
+        // The index should NOT be incremented after rollback
+        let index_after_rollback = key_manager.next_winternitz_index().unwrap();
+        assert_eq!(
+            index_after_rollback, initial_index,
+            "Index should remain unchanged after rollback"
+        );
+
+        drop(key_manager);
+        cleanup_storage(&keystore_path);
+        Ok(())
+    }
+
+    #[test]
     #[cfg(feature = "wots_idx_check")]
     fn test_winternitz_index_reuse_prevention() -> Result<(), KeyManagerError> {
         let keystore_path = temp_storage();
@@ -6141,58 +6236,12 @@
             _ => panic!("Expected WinternitzIndexAlreadyUsed error"),
         }
 
-=======
-    fn test_next_keypair_index_transactional_rollback() -> Result<(), KeyManagerError> {
-        let keystore_path = temp_storage();
-        let keystore_storage_config = database_keystore_config(&keystore_path)?;
-
-        let key_manager_config = crate::config::KeyManagerConfig::new(
-            "bitcoin".to_string(),
-            None,
-            None,
-        );
-
-        let key_manager =
-            crate::create_key_manager_from_config(&key_manager_config, &keystore_storage_config)?;
-
-        let key_type = BitcoinKeyType::P2tr;
-
-        // Get the initial index (should be 0)
-        let initial_index = key_manager.next_keypair_index(key_type).unwrap();
-        assert_eq!(initial_index, 0, "Initial index should be 0");
-
-        // Simulate a transaction that gets rolled back
-        // Begin transaction manually
-        let tx_id = key_manager.keystore.begin_transaction();
-
-        // Increment the index within the transaction
-        let current_index = key_manager.next_keypair_index(key_type).unwrap();
-        key_manager
-            .keystore
-            .store_next_keypair_index(key_type, current_index + 1, Some(tx_id))
-            .unwrap();
-
-        // Rollback the transaction before commit
-        key_manager
-            .keystore
-            .rollback_transaction(tx_id)
-            .unwrap();
-
-        // The index should NOT be incremented after rollback
-        let index_after_rollback = key_manager.next_keypair_index(key_type).unwrap();
-        assert_eq!(
-            index_after_rollback, initial_index,
-            "Index should remain unchanged after rollback"
-        );
-
->>>>>>> ae6a318f
         drop(key_manager);
         cleanup_storage(&keystore_path);
         Ok(())
     }
 
     #[test]
-<<<<<<< HEAD
     #[cfg(feature = "wots_idx_check")]
     fn test_winternitz_index_reuse_prevention_by_key() -> Result<(), KeyManagerError> {
         let keystore_path = temp_storage();
@@ -6433,55 +6482,12 @@
                 bit_index
             );
         }
-=======
-    fn test_next_winternitz_index_transactional_rollback() -> Result<(), KeyManagerError> {
-        let keystore_path = temp_storage();
-        let keystore_storage_config = database_keystore_config(&keystore_path)?;
-
-        let key_manager_config = crate::config::KeyManagerConfig::new(
-            "bitcoin".to_string(),
-            None,
-            None,
-        );
-
-        let key_manager =
-            crate::create_key_manager_from_config(&key_manager_config, &keystore_storage_config)?;
-
-        // Get the initial index (should be 0)
-        let initial_index = key_manager.next_winternitz_index().unwrap();
-        assert_eq!(initial_index, 0, "Initial index should be 0");
-
-        // Simulate a transaction that gets rolled back
-        // Begin transaction manually
-        let tx_id = key_manager.keystore.begin_transaction();
-
-        // Increment the index within the transaction
-        let current_index = key_manager.next_winternitz_index().unwrap();
-        key_manager
-            .keystore
-            .store_next_winternitz_index(current_index + 1, Some(tx_id))
-            .unwrap();
-
-        // Rollback the transaction before commit
-        key_manager
-            .keystore
-            .rollback_transaction(tx_id)
-            .unwrap();
-
-        // The index should NOT be incremented after rollback
-        let index_after_rollback = key_manager.next_winternitz_index().unwrap();
-        assert_eq!(
-            index_after_rollback, initial_index,
-            "Index should remain unchanged after rollback"
-        );
->>>>>>> ae6a318f
 
         drop(key_manager);
         cleanup_storage(&keystore_path);
         Ok(())
     }
 
-<<<<<<< HEAD
     #[test]
     #[cfg(feature = "wots_idx_check")]
     fn test_winternitz_bitmap_persistence() -> Result<(), KeyManagerError> {
@@ -6534,6 +6540,4 @@
     }
 
 
-=======
->>>>>>> ae6a318f
 }