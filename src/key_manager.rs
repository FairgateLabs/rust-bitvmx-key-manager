--- conflicted
+++ resolved
@@ -10,14 +10,9 @@
     Network, PrivateKey, PublicKey, TapNodeHash,
 };
 use hkdf::Hkdf;
-<<<<<<< HEAD
 use sha2::Sha256;
 use zeroize::Zeroizing;
-
-=======
->>>>>>> be0499b6
 use itertools::izip;
-use sha2::Sha256;
 use storage_backend::{storage::Storage, storage_config::StorageConfig};
 use tracing::debug;
 
@@ -1529,11 +1524,8 @@
         secp256k1::{self, Message, SecretKey},
         Address, Network, PrivateKey, PublicKey, XOnlyPublicKey,
     };
-<<<<<<< HEAD
     use zeroize::Zeroizing;
-=======
     use redact::Secret;
->>>>>>> be0499b6
     use std::{env, fs, panic, rc::Rc, str::FromStr};
     use storage_backend::{storage::Storage, storage_config::StorageConfig};
 
